// kssl_server.c: TLSv1.2 server for the CloudFlare Keyless SSL
// protocol
//
// Copyright (c) 2013 CloudFlare, Inc.

#include <openssl/ssl.h>
#include <openssl/err.h>
#include <openssl/conf.h>
#include <openssl/engine.h>

#include <stdarg.h>

#include "kssl.h"
#include "kssl_helpers.h"

#if PLATFORM_WINDOWS
#include <winsock2.h>
#else
#include <unistd.h>
#include <sys/socket.h>
#include <netinet/ip.h>
#include <glob.h>
#include <getopt.h>
#include <ev.h>
#endif
#include <fcntl.h>

#include "kssl_log.h"

#include "kssl_private_key.h"
#include "kssl_core.h"

// ssl_error: call when a fatal SSL error occurs. Exits the program
// with return code 1.
void ssl_error()
{
  ERR_print_errors_fp(stderr);
  exit(1);
}

// fatal_error: call to print an error message to STDERR. Exits the
// program with return code 1.
void fatal_error(const char *fmt, ...)
{
  va_list l;
  va_start(l, fmt);
  vfprintf(stderr, fmt, l);
  va_end(l);
  fprintf(stderr, "\n");

  exit(1);
}

// log_ssl_error: log an SSL error and clear the OpenSSL error buffer
void log_ssl_error(SSL *ssl, int rc)
{
  const char *err = ERR_error_string(SSL_get_error(ssl, rc), 0);
  write_log("SSL error: %s", err);
  ERR_clear_error();
}

// log_err_error: log an OpenSSL error and clear the OpenSSL error buffer
void log_err_error()
{
  const char *err = ERR_error_string(ERR_get_error(), 0);
  write_log("SSL error: %s", err);
  ERR_clear_error();
}

// This defines the maximum number of processes to fork

#define DEFAULT_PROCESSES 1
#define MAX_PROCESSES 32

// This is the state of an individual SSL connection and is used for buffering
// of data received by SSL_read

#define CONNECTION_STATE_NEW 0x00

// Waiting for a connection header to be received

#define CONNECTION_STATE_GET_HEADER 0x01

// Waiting for the payload to be received

#define CONNECTION_STATE_GET_PAYLOAD 0x02

// An element in the queue of buffers to send

typedef struct {
  BYTE *start; // Start of the buffer (used for free())
  BYTE *send;  // Pointer to portion of buffer to send
  int len;     // Remaining number of bytes to send
} queued;

// The maximum number of items that can be queued to send. This must
// never be exceeded.

#define QUEUE_LENGTH 16

typedef struct _connection_state {
  // Used to implement a doubly-linked list of connections that are
  // currently active. This is needed for cleanup on shutdown.

  struct _connection_state **prev;
  struct _connection_state *next;

  SSL *ssl;
  BYTE *start;   // Pointer to buffer into which SSL_read data is placed
  BYTE *current; // Pointer into start where SSL_read should write to
  int need;      // Number of bytes needed before start is considered 'full'
  int state;     // Current state of the connection (see defines above)
  BYTE header[KSSL_HEADER_SIZE]; // Complete header once read
  BYTE *payload; // Allocated for payload when necessary
  queued q[QUEUE_LENGTH];

  // These implement a circular buffer in q. qw points to the next entry
  // in the q that can be used to queue a buffer to send. qr points to
  // the next entry to be sent.
  //
  // if qr == qw then the buffer is empty.

  int qr;
  int qw;

  // Back link just used when cleaning up. This points to the watcher
  // that pointer to this connection_state through it's data pointer
  struct ev_io *watcher;
} connection_state;

// Linked list of active connections
connection_state *active = 0;

// initialize_state: set the initial state on a newly created connection_state
void initialize_state(connection_state *state)
{
  // Insert at the start of the list
  state->prev = &active;
  if (active) {
    state->next = active;
    active->prev = &state->next;
  } else {
    state->next = 0;
  }
  active = state;

  state->ssl = 0;
  state->start = 0;
  state->current = 0;
  state->need = 0;
  state->state = CONNECTION_STATE_NEW;
  state->payload = 0;
  state->qr = 0;
  state->qw = 0;
}

// queue_write: adds a buffer of dynamically allocated memory to the
// queue in the connection_state.
void queue_write(connection_state *state, BYTE *b, int len)
{
  state->q[state->qw].start = b;
  state->q[state->qw].send = b;
  state->q[state->qw].len = len;

  state->qw += 1;

  if (state->qw == QUEUE_LENGTH) {
    state->qw = 0;
  }

  // If the write marker catches up with the read marker then the buffer
  // has overflowed. This is a fatal condition and causes data to be
  // lost. This should *never* happen as the queue should be sized so that
  // there are never more than QUEUE_LENGTH buffers waiting to be
  // sent.

  if (state->qr == state->qw) {
    write_log("Connection state queue full. Data lost.");
    state->qw -= 1;
    free(b);
    if (state->qw == -1) {
      state->qw = QUEUE_LENGTH-1;
    }
  }
}

// write_error: queues a KSSL error message for sending.
void write_error(connection_state *state, DWORD id, BYTE error)
{
  int size = 0;
  BYTE *resp = NULL;

  kssl_error_code err = kssl_error(id, error, &resp, &size);
  if (err != KSSL_ERROR_INTERNAL) {
    queue_write(state, resp, size);
  }
}

// This structure is used to store a private key and the SHA256 hash
// of the modulus of the public key which it is associated with.
pk_list privates = 0;

// set_get_header_state: puts a connection_state in the state to receive
// a complete kssl_header.
void set_get_header_state(connection_state *state)
{
  state->start = state->header;
  state->current = state->start;
  state->need = KSSL_HEADER_SIZE;
  state->state = CONNECTION_STATE_GET_HEADER;
  state->payload = 0;
}

// set_get_payload_state: puts a connection_state in the state to receive
// a message payload. Memory allocated can be freed by calling
// free_read_state()
void set_get_payload_state(connection_state *state, int size)
{
  state->payload = (BYTE *)malloc(size);
  state->start = state->payload;
  state->current = state->start;
  state->need = size;
  state->state = CONNECTION_STATE_GET_PAYLOAD;
}

// free_read_state: free memory allocated in a connection_state for
// reads
void free_read_state(connection_state *state)
{
  if (state->payload != 0) {
    free(state->payload);
  }

  state->start = 0;
  state->payload = 0;
  state->current = 0;
}

// watcher_terminate: terminate an SSL connection and remove from event
// loop. Clean up any allocated memory.
void watcher_terminate(struct ev_loop *loop, struct ev_io *watcher) {
  connection_state *state = (connection_state *)watcher->data;
  SSL *ssl = state->ssl;

  int rc = SSL_shutdown(ssl);
  if (rc == 0) {
    SSL_shutdown(ssl);
  }
  close(watcher->fd);
  SSL_free(ssl);
  ev_io_stop(loop, watcher);

  *(state->prev) = state->next;
  if (state->next) {
    state->next->prev = state->prev;
  }

  free(watcher);
  free_read_state(state);
  free(state);
}

// write_queued_message: write all messages in the queue onto the wire
kssl_error_code write_queued_messages(connection_state *state) {
  SSL *ssl = state->ssl;
  int rc;
  while ((state->qr != state->qw) && (state->q[state->qr].len > 0)) {
    queued *q = &state->q[state->qr];
    rc = SSL_write(ssl, q->send, q->len);

    if (rc > 0) {
      q->len -= rc;
      q->send += rc;

      // If the entire buffer has been sent then it should be removed from
      // the queue and its memory freed

      if (q->len == 0) {
        free(q->start);
        state->qr += 1;
        if (state->qr == QUEUE_LENGTH) {
          state->qr = 0;
        }
      }
    } else {
      switch (SSL_get_error(ssl, rc)) {

        // If either occurs then OpenSSL documentation states that the
        // SSL_write must be retried which will happen on the next
        // EV_WRITE

      case SSL_ERROR_WANT_READ:
      case SSL_ERROR_WANT_WRITE:
        ERR_clear_error();
        break;

        // Indicates that the connection has been shutdown and the
        // write failed.

      case SSL_ERROR_ZERO_RETURN:
        ERR_clear_error();
        return KSSL_ERROR_INTERNAL;

      default:
        log_ssl_error(ssl, rc);
        return KSSL_ERROR_INTERNAL;
      }
    }

    // On any error condition leave the send loop

    break;
  }

  return KSSL_ERROR_NONE;
}

// clear_read_queue: a message of unknown version was sent, so ignore
// the rest of the message
void clear_read_queue(connection_state *state) {
  SSL *ssl = state->ssl;
  int read = 0;
  BYTE ignore[1024];

  do {
    read = SSL_read(ssl, ignore, 1024);
  } while (read > 0);
}

// read_message: read up to state->need bytes into state->current
kssl_error_code read_message(connection_state *state) {
  SSL *ssl = state->ssl;
  int read = 0;

  while (state->need > 0) {
    read = SSL_read(state->ssl, state->current, state->need);
    if (read <= 0) {
      switch (SSL_get_error(ssl, read)) {

        // Nothing to read so wait for an event notification by exiting
        // this function, or SSL needs to do a write (typically because of
        // a connection regnegotiation happening) and so an SSL_read
        // isn't possible right now. In either case return from this
        // function and wait for a callback indicating that the socket
        // is ready for a read.

      case SSL_ERROR_WANT_READ:
      case SSL_ERROR_WANT_WRITE:
        ERR_clear_error();
        break;

        // Connection termination

      case SSL_ERROR_ZERO_RETURN:
        ERR_clear_error();
        return KSSL_ERROR_INTERNAL;

        // Something went wrong so give up on connetion

      default:
        log_ssl_error(ssl, read);
        return KSSL_ERROR_INTERNAL;
      }
    } else {

      // Read some number of bytes into the state->current buffer so move that
      // pointer on and reduce the state->need. If there's still more
      // needed then loop around to see if we can read it. This is
      // essential because we will only get a single event when data
      // becomes ready and will need to read it all.

      state->need -= read;
      state->current += read;
    }
  }

  return 0;
}

// connection_cb: called when a client SSL connection has data to read
// or is ready to write
void connection_cb(struct ev_loop *loop, struct ev_io *watcher, int events)
{
  kssl_error_code err;
  kssl_header header;
  BYTE *response = NULL;
  int response_len = 0;

  connection_state *state = (connection_state *)watcher->data;
  // If the connection is writeable and there is data to write then get on
  // and write it

  if (events & EV_WRITE) {
    err = write_queued_messages(state);
    if (err != KSSL_ERROR_NONE) {
      if (err == KSSL_ERROR_INTERNAL) {
        watcher_terminate(loop, watcher);
      }
      return;
    }
  }

  // If the socket is not readable then we're done. The rest of the function
  // is to do with reading kssl_headers and handling requests.

  if (!(events & EV_READ)) {
    return;
  }

  // Read in the header
  err = read_message(state);
  if (err != KSSL_ERROR_NONE) {
    if (err == KSSL_ERROR_INTERNAL) {
      watcher_terminate(loop, watcher);
    }
    return;
  }

  // Parse the header into the local struct
  err = parse_header(state->header, &header);
  if (err != KSSL_ERROR_NONE) {
    if (err == KSSL_ERROR_INTERNAL) {
      watcher_terminate(loop, watcher);
    }
    return;
  }

  // All the required data has been read and is in state->start. If it's a header
  // then do basic checks on the header and then get ready to receive the payload
  // if there is one. If it's the payload then the entire header and payload can
  // now be processed.

  if (state->state == CONNECTION_STATE_GET_HEADER) {
    state->start = 0;

    if (header.version_maj != KSSL_VERSION_MAJ) {
      write_log("Message version mismatch %02x != %02x\n", header.version_maj, KSSL_VERSION_MAJ);
      write_error(state, header.id, KSSL_ERROR_VERSION_MISMATCH);
      clear_read_queue(state);
      free_read_state(state);
      set_get_header_state(state);
      return;
    }

    // If the header indicates that a payload is coming then read it
    // before processing the operation requested in the header

    if (header.length > 0) {
      set_get_payload_state(state, header.length);
      if (read_message(state) != 0) {
        return;
      }
    }
  } else {

    // This should be unreachable. If this occurs give up processing
    // and reset.

    write_log("Connection in unknown state %d", state->state);
    free_read_state(state);
    set_get_header_state(state);
  }

  // When we reach here header is valid and filled in and if necessary
  // state->start points to the payload. Note that you cannot rely
  // on header + sizeof(kssl_header) == state->start since
  // they are allocated at different times.

  err = kssl_operate(&header, state->start, privates, &response, &response_len);
  if (err != KSSL_ERROR_NONE) {
    log_err_error();
  } else  {
    queue_write(state, response, response_len);
  }

  // When this point is reached a complete header (and optional payload) have been received
  // and processed by the switch() statement above. So free the allocated memory and get
  // ready to receive another header.

  free_read_state(state);
  set_get_header_state(state);
}

// server_cb: gets called when the listen socket for the server is
// ready to read (i.e. there's an incoming connection).
void server_cb(struct ev_loop *loop, struct ev_io *watcher, int events)
{
  int client = accept(watcher->fd, 0, 0);
  if (client == -1) {
    return;
  }

  SSL_CTX *ctx = (SSL_CTX *)watcher->data;
  SSL *ssl = SSL_new(ctx);
  if (!ssl) {
    write_log("Failed to create SSL context for fd %d", client);
    close(client);
    return;
  }

  SSL_set_fd(ssl, client);

  int rc = SSL_accept(ssl);
  if (rc != 1) {
    log_ssl_error(ssl, rc);
    close(client);
    SSL_free(ssl);
    return;
  }

  struct ev_io *ssl_watcher = (struct ev_io *)malloc(sizeof(struct ev_io));
  connection_state *state = (connection_state *)malloc(sizeof(connection_state));
  initialize_state(state);
  state->watcher = ssl_watcher;
  set_get_header_state(state);
  state->ssl = ssl;
  ssl_watcher->data = (void *)state;
  ev_io_init(ssl_watcher, connection_cb, client, EV_READ | EV_WRITE);
  ev_io_start(loop, ssl_watcher);

  int flags = fcntl(client, F_GETFL, 0);
  flags |= O_NONBLOCK;
  fcntl(client, F_SETFL, flags);
}

int num_processes = DEFAULT_PROCESSES;
struct ev_child child_watcher[MAX_PROCESSES];
pid_t pids[MAX_PROCESSES];

// signal_cb: handle SIGTERM and terminates program cleanly
void signal_cb(struct ev_loop *loop, ev_signal *w, int events)
{
  int i;
  for (i = 0; i < num_processes; i++) {
    if (pids[i] != 0) {
      kill(pids[i], SIGTERM);
    }
  }

  ev_signal_stop(loop, w);
}

// child_signal_cb: handle SIGTERM and terminate a child
void child_signal_cb(struct ev_loop *loop, ev_signal *w, int events)
{
  ev_signal_stop(loop, w);
  ev_break(loop, EVBREAK_ALL);
}

// cleanup: cleanup state. This is a function because it is needed by
// children and parent.
void cleanup(struct ev_loop *loop, SSL_CTX *ctx, pk_list privates)
{
  ev_loop_destroy(loop);
  SSL_CTX_free(ctx);

  free_pk_list(privates);

  // This monstrous sequence of calls is attempting to clean up all
  // the memory allocated by SSL_library_init() which has no analagous
  // SSL_library_free()!

  CONF_modules_unload(1);
  EVP_cleanup();
  ENGINE_cleanup();
  CRYPTO_cleanup_all_ex_data();
  ERR_remove_state(0);
  ERR_free_strings();
}

// child_cb: when a child has terminated stop receiving events for it.
void child_cb(struct ev_loop *loop, struct ev_child *child, int events)
{
  ev_child_stop(loop, child);

  // This means that the parent signal_cb will not bother trying to 
  // kill this child on exit since it has already exited.

  int i;
  for (i = 0; i < num_processes; i++) {
    if (pids[i] == child->rpid) {
      pids[i] = 0;
      break;
    }
  }
}

int main(int argc, char *argv[])
{
  int port = -1;
  char *server_cert = 0;
  char *server_key = 0;
  char *private_key_directory = 0;
  char *cipher_list = 0;
  char *ca_file = 0;
  char *pid_file = 0;

  const SSL_METHOD *method;
  SSL_CTX *ctx;
  glob_t g;
<<<<<<< HEAD
  int rc, privates_count, i, t;
=======
  int rc, privates_count, sock, i, t;
>>>>>>> 7a3a0f2d
  struct sockaddr_in addr;
  struct ev_loop *loop;

  const struct option long_options[] = {
    {"port",                  required_argument, 0, 0},
    {"server-cert",           required_argument, 0, 1},
    {"server-key",            required_argument, 0, 2},
    {"private-key-directory", required_argument, 0, 3},
    {"cipher-list",           required_argument, 0, 4},
    {"ca-file",               required_argument, 0, 5},
    {"silent",                no_argument,       0, 6},
    {"pid-file",              required_argument, 0, 7},
    {"num-processes",         optional_argument, 0, 8}
  };

  while (1) {
    int c = getopt_long(argc, argv, "", long_options, 0);
    if (c == -1) {
      break;
    }

    switch (c) {
    case 0:
      port = atoi(optarg);
      break;

    case 1:
      server_cert = (char *)malloc(strlen(optarg)+1);
      strcpy(server_cert, optarg);
      break;

    case 2:
      server_key = (char *)malloc(strlen(optarg)+1);
      strcpy(server_key, optarg);
      break;

    case 3:
      private_key_directory = (char *)malloc(strlen(optarg)+1);
      strcpy(private_key_directory, optarg);
      break;

    case 4:
      cipher_list = (char *)malloc(strlen(optarg)+1);
      strcpy(cipher_list, optarg);
      break;

    case 5:
      ca_file = (char *)malloc(strlen(optarg)+1);
      strcpy(ca_file, optarg);
      break;

    case 6:
      silent = 1;
      break;

    case 7:
      pid_file = (char *)malloc(strlen(optarg)+1);
      strcpy(pid_file, optarg);
      break;

    case 8:
      num_processes = atoi(optarg);
      break;
    }
  }

  if (port == -1) {
    fatal_error("The --port parameter must be specified with the listen port");
  }
  if (!server_cert) {
    fatal_error("The --server-cert parameter must be specified with the path to the server's SSL certificate");
  }
  if (!server_key) {
    fatal_error("The --server-key parameter must be specified with the path to the server's SSL private key");
  }
  if (!private_key_directory) {
    fatal_error("The --private-key-directory parameter must be specified with the path to directory containing private keys");
  }
  if (!cipher_list) {
    fatal_error("The --cipher-list parameter must be specified with a list of acceptable ciphers");
  }
  if (num_processes <= 0 || num_processes > MAX_PROCESSES) {
    fatal_error("The --num-processes parameter must between 1 and %d", MAX_PROCESSES);
  }

  SSL_library_init();
  SSL_load_error_strings();

  method = TLSv1_2_server_method();
  ctx = SSL_CTX_new(method);

  if (!ctx) {
    ssl_error();
  }

  // Set a specific cipher list that comes from the command-line and then set
  // the context to ask for a peer (i.e. client certificate on connection) and
  // to refuse connections that do not have a client certificate. The client
  // certificate must be signed by the CA in the --ca-file parameter.

  if (SSL_CTX_set_cipher_list(ctx, cipher_list) == 0) {
    SSL_CTX_free(ctx);
    fatal_error("Failed to set cipher list %s", cipher_list);
  }

  free(cipher_list);

  SSL_CTX_set_verify(ctx, SSL_VERIFY_PEER | SSL_VERIFY_FAIL_IF_NO_PEER_CERT, 0);

  STACK_OF(X509_NAME) *cert_names = SSL_load_client_CA_file(ca_file);
  if (!cert_names) {
    SSL_CTX_free(ctx);
    fatal_error("Failed to load CA file %s", ca_file);
  }

  SSL_CTX_set_client_CA_list(ctx, cert_names);
  SSL_CTX_set_verify_depth(ctx, 1);

  if (SSL_CTX_load_verify_locations(ctx, ca_file, 0) != 1) {
    SSL_CTX_free(ctx);
    fatal_error("Failed to load CA file %s", ca_file);
  }

  free(ca_file);

#define SSL_FAILED(func) if (func != 1) { ssl_error(); }
  SSL_FAILED(SSL_CTX_use_certificate_file(ctx, server_cert, SSL_FILETYPE_PEM))
  SSL_FAILED(SSL_CTX_use_PrivateKey_file(ctx, server_key, SSL_FILETYPE_PEM))
  if (SSL_CTX_check_private_key(ctx) != 1) {
    SSL_CTX_free(ctx);
    fatal_error("Private key %s and certificate %s do not match", server_key, server_cert);
  }

  free(server_cert);
  free(server_key);

  // Load all the private keys found in the private_key_directory. This only looks for
  // files that end with .key and the part before the .key is taken to
  // be the DNS name.

  g.gl_pathc  = 0;
  g.gl_offs   = 0;

  const char *starkey = "/*.key";
  char *pattern = (char *)malloc(strlen(private_key_directory)+strlen(starkey)+1);
  strcpy(pattern, private_key_directory);
  strcat(pattern, starkey);

  rc = glob(pattern, GLOB_NOSORT, 0, &g);

  if (rc != 0) {
    SSL_CTX_free(ctx);
    fatal_error("Error %d finding private keys in %s", rc, private_key_directory);
  }

  if (g.gl_pathc == 0) {
    SSL_CTX_free(ctx);
    fatal_error("Failed to find any private keys in %s", private_key_directory);
  }

  free(private_key_directory);

  privates_count = g.gl_pathc;
  privates = new_pk_list(privates_count);
  if (privates == NULL) {
    SSL_CTX_free(ctx);
    fatal_error("Failed to allocate room for private keys");
  }

  for (i = 0; i < privates_count; ++i) {
    if (add_key_from_file(g.gl_pathv[i], privates) != 0) {
      SSL_CTX_free(ctx);
      fatal_error("Failed to add private keys");
    }
  }

  free(pattern);
  globfree(&g);

  sock = socket(AF_INET, SOCK_STREAM, 0);
  if (sock == -1) {
    SSL_CTX_free(ctx);
    fatal_error("Can't create TCP socket");
  }

  t = 1;
  if (setsockopt(sock, SOL_SOCKET, SO_REUSEADDR, &t, sizeof(int)) == -1) {
    SSL_CTX_free(ctx);
    fatal_error("Failed to set socket option SO_REUSERADDR");
  }

  addr.sin_family = AF_INET;
  addr.sin_port = htons(port);
  addr.sin_addr.s_addr = INADDR_ANY;
  bzero(&(addr.sin_zero), 8);

  if (bind(sock, (struct sockaddr *)&addr, sizeof(struct sockaddr)) == -1) {
    SSL_CTX_free(ctx);
    close(sock);
    fatal_error("Can't bind to port %d", port);
  }

  if (listen(sock, SOMAXCONN) == -1) {
    SSL_CTX_free(ctx);
    close(sock);
    fatal_error("Failed to listen on TCP socket");
  }

  if (pid_file) {
    FILE *fp = fopen(pid_file, "w");
    if (fp) {
      fprintf(fp, "%d\n", getpid());
      fclose(fp);
    } else {
      SSL_CTX_free(ctx);
      close(sock);
      fatal_error("Can't write to pid file %s", pid_file);
    }
    free(pid_file);
  }

  for (i = 0; i < num_processes; i++) {
    int pid = fork();
    if (pid == 0) {
      struct ev_io *server_watcher = (struct ev_io *)malloc(sizeof(struct ev_io));
      loop = ev_default_loop(0);
      server_watcher->data = (void *)ctx;
      ev_io_init(server_watcher, server_cb, sock, EV_READ);
      ev_io_start(loop, server_watcher);

      ev_signal signal_watcher;
      ev_signal_init(&signal_watcher, child_signal_cb, SIGTERM);
      ev_signal_start(loop, &signal_watcher);

      ev_run(loop, 0);

      ev_io_stop(loop, server_watcher);
      close(sock);
      free(server_watcher);

      connection_state *f = active;
      while (f) {
        connection_state *n = f->next;
        watcher_terminate(loop, f->watcher);
        f = n;
      }

      cleanup(loop, ctx, privates);
      exit(0);
    } else {
      pids[i] = pid;
    }
  }

  // PARENT PROCESS

  close(sock);

  loop = ev_default_loop(0);

  ev_signal sigterm_watcher;
  ev_signal_init(&sigterm_watcher, signal_cb, SIGTERM);
  ev_signal_start(loop, &sigterm_watcher);

  for (i = 0; i < num_processes; i++) {
    ev_child_init(&child_watcher[i], child_cb, pids[i], 0);
    ev_child_start(loop, &child_watcher[i]);
  }

  ev_run(loop, 0);
  cleanup(loop, ctx, privates);

  return 0;
}<|MERGE_RESOLUTION|>--- conflicted
+++ resolved
@@ -598,11 +598,7 @@
   const SSL_METHOD *method;
   SSL_CTX *ctx;
   glob_t g;
-<<<<<<< HEAD
-  int rc, privates_count, i, t;
-=======
   int rc, privates_count, sock, i, t;
->>>>>>> 7a3a0f2d
   struct sockaddr_in addr;
   struct ev_loop *loop;
 
